# @package _group_
lr: 1e-4
lr_decay_step: 100

trainer:
    gpus: 1
    max_epochs: 100
<<<<<<< HEAD
    log_every_n_steps: 5
    check_val_every_n_epoch: 5
=======
    log_every_n_steps: 10
    check_val_every_n_epoch: 10
>>>>>>> 748bd568
    fast_dev_run: False
    limit_train_batches: 1.0
    limit_val_batches: 1.0<|MERGE_RESOLUTION|>--- conflicted
+++ resolved
@@ -5,13 +5,8 @@
 trainer:
     gpus: 1
     max_epochs: 100
-<<<<<<< HEAD
     log_every_n_steps: 5
     check_val_every_n_epoch: 5
-=======
-    log_every_n_steps: 10
-    check_val_every_n_epoch: 10
->>>>>>> 748bd568
     fast_dev_run: False
     limit_train_batches: 1.0
     limit_val_batches: 1.0